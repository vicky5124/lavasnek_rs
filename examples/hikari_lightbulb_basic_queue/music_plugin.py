import logging
from typing import Optional

import hikari
import lightbulb
from consts import LAVALINK_PASSWORD, PREFIX, TOKEN

import lavasnek_rs

# If True connect to voice with the hikari gateway instead of lavasnek_rs's
HIKARI_VOICE = False


class EventHandler:
    """Events from the Lavalink server"""

    async def track_start(self, _: lavasnek_rs.Lavalink, event: lavasnek_rs.TrackStart) -> None:
        logging.info("Track started on guild: %s", event.guild_id)

    async def track_finish(self, _: lavasnek_rs.Lavalink, event: lavasnek_rs.TrackFinish) -> None:
        logging.info("Track finished on guild: %s", event.guild_id)

    async def track_exception(self, lavalink: lavasnek_rs.Lavalink, event: lavasnek_rs.TrackException) -> None:
        logging.warning("Track exception event happened on guild: %d", event.guild_id)

        # If a track was unable to be played, skip it
        skip = await lavalink.skip(event.guild_id)
        node = await lavalink.get_guild_node(event.guild_id)

<<<<<<< HEAD
        if not node:
            return None

        if skip and not node.queue and not node.now_playing:
            await lavalink.stop(event.guild_id)


plugin = lightbulb.Plugin("Music")


async def _join(ctx: lightbulb.Context) -> Optional[hikari.Snowflake]:
    guild = ctx.get_guild()
=======
        if skip and not node.queue and not node.now_playing:
            await lavalink.stop(event.guild_id)
>>>>>>> 1f960036

    if not guild:
        await ctx.respond("Could not get guild.")
        return None

<<<<<<< HEAD
    states = plugin.bot.cache.get_voice_states_view_for_guild(guild)
    voice_state = [state async for state in states.iterator().filter(lambda i: i.user_id == ctx.author.id)]

    if not voice_state:
        await ctx.respond("Connect to a voice channel first.")
        return None

    channel_id = voice_state[0].channel_id

    if HIKARI_VOICE:
        if ctx.guild_id is not None:
            await plugin.bot.update_voice_state(ctx.guild_id, channel_id, self_deaf=True)
            connection_info = await plugin.bot.d.lavalink.wait_for_full_connection_info_insert(ctx.guild_id)

=======
plugin = lightbulb.Plugin("Music")


async def _join(ctx: lightbulb.Context) -> Optional[hikari.Snowflake]:
    states = plugin.bot.cache.get_voice_states_view_for_guild(ctx.get_guild())
    voice_state = [state async for state in states.iterator().filter(lambda i: i.user_id == ctx.author.id)]

    if not voice_state:
        await ctx.respond("Connect to a voice channel first.")
        return None

    channel_id = voice_state[0].channel_id

    if HIKARI_VOICE:
        await plugin.bot.update_voice_state(ctx.guild_id, channel_id, self_deaf=True)
        connection_info = await plugin.bot.d.lavalink.wait_for_full_connection_info_insert(ctx.guild_id)
>>>>>>> 1f960036
    else:
        try:
            connection_info = await plugin.bot.d.lavalink.join(ctx.guild_id, channel_id)
        except TimeoutError:
            await ctx.respond(
                "I was unable to connect to the voice channel, maybe missing permissions? or some internal issue."
            )
            return None

    await plugin.bot.d.lavalink.create_session(connection_info)
<<<<<<< HEAD

    return channel_id


@plugin.listener(hikari.ShardReadyEvent)
async def start_lavalink(_: hikari.ShardReadyEvent) -> None:
    """Event that triggers when the hikari gateway is ready."""

    if not (bot := plugin.bot.get_me()):
        return None

    builder = (
        # TOKEN can be an empty string if you don't want to use lavasnek's discord gateway.
        lavasnek_rs.LavalinkBuilder(bot.id, TOKEN)
        # This is the default value, so this is redundant, but it's here to show how to set a custom one.
        .set_host("127.0.0.1").set_password(LAVALINK_PASSWORD)
    )

    if HIKARI_VOICE:
        builder.set_start_gateway(False)

    lava_client = await builder.build(EventHandler())

    plugin.bot.d.lavalink = lava_client


@plugin.command()
@lightbulb.add_checks(lightbulb.guild_only)
@lightbulb.command("join", "Joins the voice channel you are in.")
@lightbulb.implements(lightbulb.PrefixCommand, lightbulb.SlashCommand)
async def join(ctx: lightbulb.Context) -> None:
    """Joins the voice channel you are in."""
    channel_id = await _join(ctx)

    if channel_id:
        await ctx.respond(f"Joined <#{channel_id}>")


@plugin.command()
@lightbulb.add_checks(lightbulb.guild_only)
@lightbulb.command("leave", "Leaves the voice channel the bot is in, clearing the queue.")
@lightbulb.implements(lightbulb.PrefixCommand, lightbulb.SlashCommand)
async def leave(ctx: lightbulb.Context) -> None:
    """Leaves the voice channel the bot is in, clearing the queue."""

    await plugin.bot.d.lavalink.destroy(ctx.guild_id)

    if HIKARI_VOICE:
        if ctx.guild_id is not None:
            await plugin.bot.update_voice_state(ctx.guild_id, None)
            await plugin.bot.d.lavalink.wait_for_connection_info_remove(ctx.guild_id)
    else:
        await plugin.bot.d.lavalink.leave(ctx.guild_id)

    # Destroy nor leave remove the node nor the queue loop, you should do this manually.
    await plugin.bot.d.lavalink.remove_guild_node(ctx.guild_id)
    await plugin.bot.d.lavalink.remove_guild_from_loops(ctx.guild_id)

    await ctx.respond("Left voice channel")


@plugin.command()
@lightbulb.add_checks(lightbulb.guild_only)
@lightbulb.option("query", "The query to search for.", modifier=lightbulb.OptionModifier.CONSUME_REST)
@lightbulb.command("play", "Searches the query on youtube, or adds the URL to the queue.")
@lightbulb.implements(lightbulb.PrefixCommand, lightbulb.SlashCommand)
async def play(ctx: lightbulb.Context) -> None:
    """Searches the query on youtube, or adds the URL to the queue."""

    query = ctx.options.query

    if not query:
        await ctx.respond("Please specify a query.")
        return None

    con = await plugin.bot.d.lavalink.get_guild_gateway_connection_info(ctx.guild_id)
    # Join the user's voice channel if the bot is not in one.
    if not con:
        await _join(ctx)

    # Search the query, auto_search will get the track from a url if possible, otherwise,
    # it will search the query on youtube.
    query_information = await plugin.bot.d.lavalink.auto_search_tracks(query)

    if not query_information.tracks:  # tracks is empty
        await ctx.respond("Could not find any video of the search query.")
        return

    try:
        # `.requester()` To set who requested the track, so you can show it on now-playing or queue.
        # `.queue()` To add the track to the queue rather than starting to play the track now.
        await plugin.bot.d.lavalink.play(ctx.guild_id, query_information.tracks[0]).requester(ctx.author.id).queue()
    except lavasnek_rs.NoSessionPresent:
        await ctx.respond(f"Use `{PREFIX}join` first")
        return

    await ctx.respond(f"Added to queue: {query_information.tracks[0].info.title}")


@plugin.command()
@lightbulb.add_checks(lightbulb.guild_only)
@lightbulb.command("stop", "Stops the current song (skip to continue).")
@lightbulb.implements(lightbulb.PrefixCommand, lightbulb.SlashCommand)
async def stop(ctx: lightbulb.Context) -> None:
    """Stops the current song (skip to continue)."""

    await plugin.bot.d.lavalink.stop(ctx.guild_id)
    await ctx.respond("Stopped playing")


@plugin.command()
@lightbulb.add_checks(lightbulb.guild_only)
@lightbulb.command("skip", "Skips the current song.")
@lightbulb.implements(lightbulb.PrefixCommand, lightbulb.SlashCommand)
async def skip(ctx: lightbulb.Context) -> None:
    """Skips the current song."""

    skip = await plugin.bot.d.lavalink.skip(ctx.guild_id)
    node = await plugin.bot.d.lavalink.get_guild_node(ctx.guild_id)

    if not skip:
        await ctx.respond("Nothing to skip")
    else:
        # If the queue is empty, the next track won't start playing (because there isn't any),
        # so we stop the player.
        if not node.queue and not node.now_playing:
            await plugin.bot.d.lavalink.stop(ctx.guild_id)

        await ctx.respond(f"Skipped: {skip.track.info.title}")


@plugin.command()
@lightbulb.add_checks(lightbulb.guild_only)
@lightbulb.command("pause", "Pauses the current song.")
@lightbulb.implements(lightbulb.PrefixCommand, lightbulb.SlashCommand)
async def pause(ctx: lightbulb.Context) -> None:
    """Pauses the current song."""

    await plugin.bot.d.lavalink.pause(ctx.guild_id)
    await ctx.respond("Paused player")


@plugin.command()
@lightbulb.add_checks(lightbulb.guild_only)
@lightbulb.command("resume", "Resumes playing the current song.")
@lightbulb.implements(lightbulb.PrefixCommand, lightbulb.SlashCommand)
async def resume(ctx: lightbulb.Context) -> None:
    """Resumes playing the current song."""

    await plugin.bot.d.lavalink.resume(ctx.guild_id)
    await ctx.respond("Resumed player")


@plugin.command()
@lightbulb.add_checks(lightbulb.guild_only)
@lightbulb.command("nowplaying", "Gets the song that's currently playing.", aliases=["np"])
@lightbulb.implements(lightbulb.PrefixCommand, lightbulb.SlashCommand)
async def now_playing(ctx: lightbulb.Context) -> None:
    """Gets the song that's currently playing."""

    node = await plugin.bot.d.lavalink.get_guild_node(ctx.guild_id)

    if not node or not node.now_playing:
        await ctx.respond("Nothing is playing at the moment.")
        return

    # for queue, iterate over `node.queue`, where index 0 is now_playing.
    await ctx.respond(f"Now Playing: {node.now_playing.track.info.title}")


@plugin.command()
@lightbulb.add_checks(lightbulb.guild_only)
@lightbulb.add_checks(lightbulb.owner_only)  # Optional
@lightbulb.option(
    "args",
    "The arguments to write to the node data.",
    required=False,
    modifier=lightbulb.OptionModifier.CONSUME_REST
)
@lightbulb.command("data", "Load or read data from the node.")
@lightbulb.implements(lightbulb.PrefixCommand, lightbulb.SlashCommand)
async def data(ctx: lightbulb.Context) -> None:
    """Load or read data from the node.

    If just `data` is ran, it will show the current data, but if `data <key> <value>` is ran, it
    will insert that data to the node and display it."""

    node = await plugin.bot.d.lavalink.get_guild_node(ctx.guild_id)

    if not node:
        await ctx.respond("No node found.")
        return None

    if args := ctx.options.args:
        args = args.split(" ")
=======

    return channel_id


@lightbulb.listener(hikari.ShardReadyEvent)
async def start_lavalink(_: hikari.ShardReadyEvent) -> None:
    """Event that triggers when the hikari gateway is ready."""

    builder = (
        # TOKEN can be an empty string if you don't want to use lavasnek's discord gateway.
        lavasnek_rs.LavalinkBuilder(plugin.bot.get_me().id, TOKEN)
        # This is the default value, so this is redundant, but it's here to show how to set a custom one.
        .set_host("127.0.0.1").set_password(LAVALINK_PASSWORD)
    )

    if HIKARI_VOICE:
        builder.set_start_gateway(False)

    lava_client = await builder.build(EventHandler())

    plugin.bot.d.lavalink = lava_client


@lightbulb.add_checks(lightbulb.guild_only)
@lightbulb.command("join", "Joins the voice channel you are in.")
@lightbulb.implements(lightbulb.PrefixCommand, lightbulb.SlashCommand)
async def join(ctx: lightbulb.Context) -> None:
    """Joins the voice channel you are in."""
    channel_id = await _join(ctx)

    if channel_id:
        await ctx.respond(f"Joined <#{channel_id}>")


@lightbulb.add_checks(lightbulb.guild_only)
@lightbulb.command("leave", "Leaves the voice channel the bot is in, clearing the queue.")
@lightbulb.implements(lightbulb.PrefixCommand, lightbulb.SlashCommand)
async def leave(ctx: lightbulb.Context) -> None:
    """Leaves the voice channel the bot is in, clearing the queue."""

    await plugin.bot.d.lavalink.destroy(ctx.guild_id)

    if HIKARI_VOICE:
        await plugin.bot.update_voice_state(ctx.guild_id, None)
        await plugin.bot.d.lavalink.wait_for_connection_info_remove(ctx.guild_id)
    else:
        await plugin.bot.d.lavalink.leave(ctx.guild_id)

    # Destroy nor leave remove the node nor the queue loop, you should do this manually.
    await plugin.bot.d.lavalink.remove_guild_node(ctx.guild_id)
    await plugin.bot.d.lavalink.remove_guild_from_loops(ctx.guild_id)

    await ctx.respond("Left voice channel")


@lightbulb.add_checks(lightbulb.guild_only)
@lightbulb.option("query", "The query to search for.")
@lightbulb.command("play", "Searches the query on youtube, or adds the URL to the queue.")
@lightbulb.implements(lightbulb.PrefixCommand, lightbulb.SlashCommand)
async def play(ctx: lightbulb.Context) -> None:
    """Searches the query on youtube, or adds the URL to the queue."""

    con = await plugin.bot.d.lavalink.get_guild_gateway_connection_info(ctx.guild_id)
    # Join the user's voice channel if the bot is not in one.
    if not con:
        await _join(ctx)

    # Search the query, auto_search will get the track from a url if possible, otherwise,
    # it will search the query on youtube.
    query_information = await plugin.bot.d.lavalink.auto_search_tracks(ctx.options.query)

    if not query_information.tracks:  # tracks is empty
        await ctx.respond("Could not find any video of the search query.")
        return

    try:
        # `.requester()` To set who requested the track, so you can show it on now-playing or queue.
        # `.queue()` To add the track to the queue rather than starting to play the track now.
        await plugin.bot.d.lavalink.play(ctx.guild_id, query_information.tracks[0]).requester(ctx.author.id).queue()
    except lavasnek_rs.NoSessionPresent:
        await ctx.respond(f"Use `{PREFIX}join` first")
        return

    await ctx.respond(f"Added to queue: {query_information.tracks[0].info.title}")


@lightbulb.add_checks(lightbulb.guild_only)
@lightbulb.command("stop", "Stops the current song (skip to continue).")
@lightbulb.implements(lightbulb.PrefixCommand, lightbulb.SlashCommand)
async def stop(ctx: lightbulb.Context) -> None:
    """Stops the current song (skip to continue)."""

    await plugin.bot.d.lavalink.stop(ctx.guild_id)
    await ctx.respond("Stopped playing")


@lightbulb.add_checks(lightbulb.guild_only)
@lightbulb.command("skip", "Skips the current song.")
@lightbulb.implements(lightbulb.PrefixCommand, lightbulb.SlashCommand)
async def skip(ctx: lightbulb.Context) -> None:
    """Skips the current song."""

    skip = await plugin.bot.d.lavalink.skip(ctx.guild_id)
    node = await plugin.bot.d.lavalink.get_guild_node(ctx.guild_id)

    if not skip:
        await ctx.respond("Nothing to skip")
    else:
        # If the queue is empty, the next track won't start playing (because there isn't any),
        # so we stop the player.
        if not node.queue and not node.now_playing:
            await plugin.bot.d.lavalink.stop(ctx.guild_id)

        await ctx.respond(f"Skipped: {skip.track.info.title}")


@lightbulb.add_checks(lightbulb.guild_only)
@lightbulb.command("pause", "Pauses the current song.")
@lightbulb.implements(lightbulb.PrefixCommand, lightbulb.SlashCommand)
async def pause(ctx: lightbulb.Context) -> None:
    """Pauses the current song."""

    await plugin.bot.d.lavalink.pause(ctx.guild_id)
    await ctx.respond("Paused player")


@lightbulb.add_checks(lightbulb.guild_only)
@lightbulb.command("resume", "Resumes playing the current song.")
@lightbulb.implements(lightbulb.PrefixCommand, lightbulb.SlashCommand)
async def resume(ctx: lightbulb.Context) -> None:
    """Resumes playing the current song."""

    await plugin.bot.d.lavalink.resume(ctx.guild_id)
    await ctx.respond("Resumed player")


@lightbulb.add_checks(lightbulb.guild_only)
@lightbulb.command("nowplaying", "Gets the song that's currently playing.", aliases=["np"])
async def now_playing(ctx: lightbulb.Context) -> None:
    """Gets the song that's currently playing."""

    node = await plugin.bot.d.lavalink.get_guild_node(ctx.guild_id)

    if not node or not node.now_playing:
        await ctx.respond("Nothing is playing at the moment.")
        return

    # for queue, iterate over `node.queue`, where index 0 is now_playing.
    await ctx.respond(f"Now Playing: {node.now_playing.track.info.title}")


@lightbulb.add_checks(lightbulb.guild_only)
@lightbulb.add_checks(lightbulb.owner_only)  # Optional
@lightbulb.command("data", "Load or read data from the node.")
@lightbulb.implements(lightbulb.PrefixCommand, lightbulb.SlashCommand)
async def data(ctx: lightbulb.Context, *args: Any) -> None:
    """Load or read data from the node.

    If just `data` is ran, it will show the current data, but if `data <key> <value>` is ran, it
    will insert that data to the node and display it."""

    node = await plugin.bot.d.lavalink.get_guild_node(ctx.guild_id)

    if args:
>>>>>>> 1f960036
        if len(args) == 1:
            await node.set_data({args[0]: args[0]})
        else:
            await node.set_data({args[0]: args[1]})
    await ctx.respond(await node.get_data())


if HIKARI_VOICE:

<<<<<<< HEAD
    @plugin.listener(hikari.VoiceStateUpdateEvent)
=======
    @lightbulb.listener(hikari.VoiceStateUpdateEvent)
>>>>>>> 1f960036
    async def voice_state_update(event: hikari.VoiceStateUpdateEvent) -> None:
        await plugin.bot.d.lavalink.raw_handle_event_voice_state_update(
            event.state.guild_id,
            event.state.user_id,
            event.state.session_id,
            event.state.channel_id,
        )

<<<<<<< HEAD
    @plugin.listener(hikari.VoiceServerUpdateEvent)
=======
    @lightbulb.listener(hikari.VoiceServerUpdateEvent)
>>>>>>> 1f960036
    async def voice_server_update(event: hikari.VoiceServerUpdateEvent) -> None:
        await plugin.bot.d.lavalink.raw_handle_event_voice_server_update(event.guild_id, event.endpoint, event.token)


def load(bot: lightbulb.BotApp) -> None:
    bot.add_plugin(plugin)


def unload(bot: lightbulb.BotApp) -> None:
    bot.remove_plugin(plugin)<|MERGE_RESOLUTION|>--- conflicted
+++ resolved
@@ -27,7 +27,6 @@
         skip = await lavalink.skip(event.guild_id)
         node = await lavalink.get_guild_node(event.guild_id)
 
-<<<<<<< HEAD
         if not node:
             return None
 
@@ -40,16 +39,11 @@
 
 async def _join(ctx: lightbulb.Context) -> Optional[hikari.Snowflake]:
     guild = ctx.get_guild()
-=======
-        if skip and not node.queue and not node.now_playing:
-            await lavalink.stop(event.guild_id)
->>>>>>> 1f960036
 
     if not guild:
         await ctx.respond("Could not get guild.")
         return None
-
-<<<<<<< HEAD
+    
     states = plugin.bot.cache.get_voice_states_view_for_guild(guild)
     voice_state = [state async for state in states.iterator().filter(lambda i: i.user_id == ctx.author.id)]
 
@@ -64,24 +58,6 @@
             await plugin.bot.update_voice_state(ctx.guild_id, channel_id, self_deaf=True)
             connection_info = await plugin.bot.d.lavalink.wait_for_full_connection_info_insert(ctx.guild_id)
 
-=======
-plugin = lightbulb.Plugin("Music")
-
-
-async def _join(ctx: lightbulb.Context) -> Optional[hikari.Snowflake]:
-    states = plugin.bot.cache.get_voice_states_view_for_guild(ctx.get_guild())
-    voice_state = [state async for state in states.iterator().filter(lambda i: i.user_id == ctx.author.id)]
-
-    if not voice_state:
-        await ctx.respond("Connect to a voice channel first.")
-        return None
-
-    channel_id = voice_state[0].channel_id
-
-    if HIKARI_VOICE:
-        await plugin.bot.update_voice_state(ctx.guild_id, channel_id, self_deaf=True)
-        connection_info = await plugin.bot.d.lavalink.wait_for_full_connection_info_insert(ctx.guild_id)
->>>>>>> 1f960036
     else:
         try:
             connection_info = await plugin.bot.d.lavalink.join(ctx.guild_id, channel_id)
@@ -92,7 +68,6 @@
             return None
 
     await plugin.bot.d.lavalink.create_session(connection_info)
-<<<<<<< HEAD
 
     return channel_id
 
@@ -288,172 +263,7 @@
 
     if args := ctx.options.args:
         args = args.split(" ")
-=======
-
-    return channel_id
-
-
-@lightbulb.listener(hikari.ShardReadyEvent)
-async def start_lavalink(_: hikari.ShardReadyEvent) -> None:
-    """Event that triggers when the hikari gateway is ready."""
-
-    builder = (
-        # TOKEN can be an empty string if you don't want to use lavasnek's discord gateway.
-        lavasnek_rs.LavalinkBuilder(plugin.bot.get_me().id, TOKEN)
-        # This is the default value, so this is redundant, but it's here to show how to set a custom one.
-        .set_host("127.0.0.1").set_password(LAVALINK_PASSWORD)
-    )
-
-    if HIKARI_VOICE:
-        builder.set_start_gateway(False)
-
-    lava_client = await builder.build(EventHandler())
-
-    plugin.bot.d.lavalink = lava_client
-
-
-@lightbulb.add_checks(lightbulb.guild_only)
-@lightbulb.command("join", "Joins the voice channel you are in.")
-@lightbulb.implements(lightbulb.PrefixCommand, lightbulb.SlashCommand)
-async def join(ctx: lightbulb.Context) -> None:
-    """Joins the voice channel you are in."""
-    channel_id = await _join(ctx)
-
-    if channel_id:
-        await ctx.respond(f"Joined <#{channel_id}>")
-
-
-@lightbulb.add_checks(lightbulb.guild_only)
-@lightbulb.command("leave", "Leaves the voice channel the bot is in, clearing the queue.")
-@lightbulb.implements(lightbulb.PrefixCommand, lightbulb.SlashCommand)
-async def leave(ctx: lightbulb.Context) -> None:
-    """Leaves the voice channel the bot is in, clearing the queue."""
-
-    await plugin.bot.d.lavalink.destroy(ctx.guild_id)
-
-    if HIKARI_VOICE:
-        await plugin.bot.update_voice_state(ctx.guild_id, None)
-        await plugin.bot.d.lavalink.wait_for_connection_info_remove(ctx.guild_id)
-    else:
-        await plugin.bot.d.lavalink.leave(ctx.guild_id)
-
-    # Destroy nor leave remove the node nor the queue loop, you should do this manually.
-    await plugin.bot.d.lavalink.remove_guild_node(ctx.guild_id)
-    await plugin.bot.d.lavalink.remove_guild_from_loops(ctx.guild_id)
-
-    await ctx.respond("Left voice channel")
-
-
-@lightbulb.add_checks(lightbulb.guild_only)
-@lightbulb.option("query", "The query to search for.")
-@lightbulb.command("play", "Searches the query on youtube, or adds the URL to the queue.")
-@lightbulb.implements(lightbulb.PrefixCommand, lightbulb.SlashCommand)
-async def play(ctx: lightbulb.Context) -> None:
-    """Searches the query on youtube, or adds the URL to the queue."""
-
-    con = await plugin.bot.d.lavalink.get_guild_gateway_connection_info(ctx.guild_id)
-    # Join the user's voice channel if the bot is not in one.
-    if not con:
-        await _join(ctx)
-
-    # Search the query, auto_search will get the track from a url if possible, otherwise,
-    # it will search the query on youtube.
-    query_information = await plugin.bot.d.lavalink.auto_search_tracks(ctx.options.query)
-
-    if not query_information.tracks:  # tracks is empty
-        await ctx.respond("Could not find any video of the search query.")
-        return
-
-    try:
-        # `.requester()` To set who requested the track, so you can show it on now-playing or queue.
-        # `.queue()` To add the track to the queue rather than starting to play the track now.
-        await plugin.bot.d.lavalink.play(ctx.guild_id, query_information.tracks[0]).requester(ctx.author.id).queue()
-    except lavasnek_rs.NoSessionPresent:
-        await ctx.respond(f"Use `{PREFIX}join` first")
-        return
-
-    await ctx.respond(f"Added to queue: {query_information.tracks[0].info.title}")
-
-
-@lightbulb.add_checks(lightbulb.guild_only)
-@lightbulb.command("stop", "Stops the current song (skip to continue).")
-@lightbulb.implements(lightbulb.PrefixCommand, lightbulb.SlashCommand)
-async def stop(ctx: lightbulb.Context) -> None:
-    """Stops the current song (skip to continue)."""
-
-    await plugin.bot.d.lavalink.stop(ctx.guild_id)
-    await ctx.respond("Stopped playing")
-
-
-@lightbulb.add_checks(lightbulb.guild_only)
-@lightbulb.command("skip", "Skips the current song.")
-@lightbulb.implements(lightbulb.PrefixCommand, lightbulb.SlashCommand)
-async def skip(ctx: lightbulb.Context) -> None:
-    """Skips the current song."""
-
-    skip = await plugin.bot.d.lavalink.skip(ctx.guild_id)
-    node = await plugin.bot.d.lavalink.get_guild_node(ctx.guild_id)
-
-    if not skip:
-        await ctx.respond("Nothing to skip")
-    else:
-        # If the queue is empty, the next track won't start playing (because there isn't any),
-        # so we stop the player.
-        if not node.queue and not node.now_playing:
-            await plugin.bot.d.lavalink.stop(ctx.guild_id)
-
-        await ctx.respond(f"Skipped: {skip.track.info.title}")
-
-
-@lightbulb.add_checks(lightbulb.guild_only)
-@lightbulb.command("pause", "Pauses the current song.")
-@lightbulb.implements(lightbulb.PrefixCommand, lightbulb.SlashCommand)
-async def pause(ctx: lightbulb.Context) -> None:
-    """Pauses the current song."""
-
-    await plugin.bot.d.lavalink.pause(ctx.guild_id)
-    await ctx.respond("Paused player")
-
-
-@lightbulb.add_checks(lightbulb.guild_only)
-@lightbulb.command("resume", "Resumes playing the current song.")
-@lightbulb.implements(lightbulb.PrefixCommand, lightbulb.SlashCommand)
-async def resume(ctx: lightbulb.Context) -> None:
-    """Resumes playing the current song."""
-
-    await plugin.bot.d.lavalink.resume(ctx.guild_id)
-    await ctx.respond("Resumed player")
-
-
-@lightbulb.add_checks(lightbulb.guild_only)
-@lightbulb.command("nowplaying", "Gets the song that's currently playing.", aliases=["np"])
-async def now_playing(ctx: lightbulb.Context) -> None:
-    """Gets the song that's currently playing."""
-
-    node = await plugin.bot.d.lavalink.get_guild_node(ctx.guild_id)
-
-    if not node or not node.now_playing:
-        await ctx.respond("Nothing is playing at the moment.")
-        return
-
-    # for queue, iterate over `node.queue`, where index 0 is now_playing.
-    await ctx.respond(f"Now Playing: {node.now_playing.track.info.title}")
-
-
-@lightbulb.add_checks(lightbulb.guild_only)
-@lightbulb.add_checks(lightbulb.owner_only)  # Optional
-@lightbulb.command("data", "Load or read data from the node.")
-@lightbulb.implements(lightbulb.PrefixCommand, lightbulb.SlashCommand)
-async def data(ctx: lightbulb.Context, *args: Any) -> None:
-    """Load or read data from the node.
-
-    If just `data` is ran, it will show the current data, but if `data <key> <value>` is ran, it
-    will insert that data to the node and display it."""
-
-    node = await plugin.bot.d.lavalink.get_guild_node(ctx.guild_id)
-
-    if args:
->>>>>>> 1f960036
+
         if len(args) == 1:
             await node.set_data({args[0]: args[0]})
         else:
@@ -463,11 +273,7 @@
 
 if HIKARI_VOICE:
 
-<<<<<<< HEAD
     @plugin.listener(hikari.VoiceStateUpdateEvent)
-=======
-    @lightbulb.listener(hikari.VoiceStateUpdateEvent)
->>>>>>> 1f960036
     async def voice_state_update(event: hikari.VoiceStateUpdateEvent) -> None:
         await plugin.bot.d.lavalink.raw_handle_event_voice_state_update(
             event.state.guild_id,
@@ -476,11 +282,7 @@
             event.state.channel_id,
         )
 
-<<<<<<< HEAD
     @plugin.listener(hikari.VoiceServerUpdateEvent)
-=======
-    @lightbulb.listener(hikari.VoiceServerUpdateEvent)
->>>>>>> 1f960036
     async def voice_server_update(event: hikari.VoiceServerUpdateEvent) -> None:
         await plugin.bot.d.lavalink.raw_handle_event_voice_server_update(event.guild_id, event.endpoint, event.token)
 
